--- conflicted
+++ resolved
@@ -57,18 +57,10 @@
             return v
 
     def wrap(f):
-<<<<<<< HEAD
-        args = inspect.getargspec(f)[0]  # list of argument names
-        for arg in unitdict:
-            if arg not in args:
-                raise Exception(
-                    'function %s does not take arg "%s"' % (f, arg))
-=======
         args = inspect.getfullargspec(f)[0] # list of argument names
         for arg in unitdict:
             if arg not in args:
                 raise Exception('function %s does not take arg "%s"' % (f, arg))
->>>>>>> 9c560d77
         # unitdict maps argument names to units
         # posdict maps argument positions to units
         posdict = dict((i, unitdict[arg])
