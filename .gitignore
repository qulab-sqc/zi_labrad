# Byte-compiled / optimized / DLL files
__pycache__/
<<<<<<< HEAD
__jupterTest__/
=======
__jupterTest__
>>>>>>> 0196aa8f
*.py[cod]
*$py.class

# C extensions
*.so

# Distribution / packaging
.Python
build/
develop-eggs/
dist/
downloads/
eggs/
.eggs/
lib/
lib64/
parts/
sdist/
var/
wheels/
pip-wheel-metadata/
share/python-wheels/
*.egg-info/
.installed.cfg
*.egg
MANIFEST

# PyInstaller
#  Usually these files are written by a python script from a template
#  before PyInstaller builds the exe, so as to inject date/other infos into it.
*.manifest
*.spec

# Installer logs
pip-log.txt
pip-delete-this-directory.txt

# Unit test / coverage reports
htmlcov/
.tox/
.nox/
.coverage
.coverage.*
.cache
nosetests.xml
coverage.xml
*.cover
*.py,cover
.hypothesis/
.pytest_cache/

# Translations
*.mo
*.pot

# Django stuff:
*.log
local_settings.py
db.sqlite3
db.sqlite3-journal

# Flask stuff:
instance/
.webassets-cache

# Scrapy stuff:
.scrapy

# Sphinx documentation
docs/_build/

# PyBuilder
target/

# Jupyter Notebook
.ipynb_checkpoints

# IPython
profile_default/
ipython_config.py

# pyenv
.python-version

# pipenv
#   According to pypa/pipenv#598, it is recommended to include Pipfile.lock in version control.
#   However, in case of collaboration, if having platform-specific dependencies or dependencies
#   having no cross-platform support, pipenv may install dependencies that don't work, or not
#   install all needed dependencies.
#Pipfile.lock

# PEP 582; used by e.g. github.com/David-OConnor/pyflow
__pypackages__/

# Celery stuff
celerybeat-schedule
celerybeat.pid

# SageMath parsed files
*.sage.py

# Environments
.env
.venv
env/
venv/
ENV/
env.bak/
venv.bak/

# Spyder project settings
.spyderproject
.spyproject

# Rope project settings
.ropeproject

# mkdocs documentation
/site

# mypy
.mypy_cache/
.dmypy.json
dmypy.json

# Pyre type checker
.pyre/<|MERGE_RESOLUTION|>--- conflicted
+++ resolved
@@ -1,10 +1,7 @@
 # Byte-compiled / optimized / DLL files
 __pycache__/
-<<<<<<< HEAD
 __jupterTest__/
-=======
-__jupterTest__
->>>>>>> 0196aa8f
+
 *.py[cod]
 *$py.class
 
